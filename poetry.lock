--- conflicted
+++ resolved
@@ -27,11 +27,7 @@
 
 [[package]]
 name = "cryptography"
-<<<<<<< HEAD
-version = "3.3.1"
-=======
 version = "3.3.2"
->>>>>>> 8e745a6b
 description = "cryptography is a package which provides cryptographic recipes and primitives to Python developers."
 category = "main"
 optional = false
@@ -117,11 +113,7 @@
 
 [[package]]
 name = "pillow"
-<<<<<<< HEAD
 version = "8.1.1"
-=======
-version = "8.0.1"
->>>>>>> 8e745a6b
 description = "Python Imaging Library (Fork)"
 category = "main"
 optional = false
